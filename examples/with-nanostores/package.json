--- conflicted
+++ resolved
@@ -13,14 +13,8 @@
   "dependencies": {
     "@astrojs/preact": "^3.0.1",
     "@nanostores/preact": "^0.5.0",
-<<<<<<< HEAD
-    "astro": "^3.5.5",
+    "astro": "^3.6.0",
     "nanostores": "^0.9.5",
     "preact": "^10.19.2"
-=======
-    "astro": "^3.6.0",
-    "nanostores": "^0.9.3",
-    "preact": "^10.17.1"
->>>>>>> 4d1274c4
   }
 }