{
  "name": "@example/component",
  "private": true,
  "version": "0.0.1",
  "type": "module",
  "exports": {
    ".": "./index.ts"
  },
  "files": [
    "src",
    "index.ts"
  ],
  "keywords": [
    "astro-component"
  ],
  "scripts": {},
  "devDependencies": {
<<<<<<< HEAD
    "astro": "^5.0.0-beta.5"
=======
    "astro": "^4.16.6"
>>>>>>> d6f17044
  },
  "peerDependencies": {
    "astro": "^4.0.0 || ^5.0.0"
  }
}<|MERGE_RESOLUTION|>--- conflicted
+++ resolved
@@ -15,11 +15,7 @@
   ],
   "scripts": {},
   "devDependencies": {
-<<<<<<< HEAD
-    "astro": "^5.0.0-beta.5"
-=======
-    "astro": "^4.16.6"
->>>>>>> d6f17044
+    "astro": "^5.0.0-beta.6"
   },
   "peerDependencies": {
     "astro": "^4.0.0 || ^5.0.0"
