{
  "name": "@example/framework-solid",
  "type": "module",
  "version": "0.0.1",
  "private": true,
  "scripts": {
    "dev": "astro dev",
    "start": "astro dev",
    "build": "astro build",
    "preview": "astro preview",
    "astro": "astro"
  },
  "dependencies": {
    "@astrojs/solid-js": "^3.0.2",
<<<<<<< HEAD
    "astro": "^3.6.0",
    "solid-js": "^1.8.5"
=======
    "astro": "^3.6.1",
    "solid-js": "^1.7.11"
>>>>>>> 2ef75fe7
  }
}<|MERGE_RESOLUTION|>--- conflicted
+++ resolved
@@ -12,12 +12,7 @@
   },
   "dependencies": {
     "@astrojs/solid-js": "^3.0.2",
-<<<<<<< HEAD
-    "astro": "^3.6.0",
+    "astro": "^3.6.1",
     "solid-js": "^1.8.5"
-=======
-    "astro": "^3.6.1",
-    "solid-js": "^1.7.11"
->>>>>>> 2ef75fe7
   }
 }