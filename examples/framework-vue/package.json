{
  "name": "@example/framework-vue",
  "type": "module",
  "version": "0.0.1",
  "private": true,
  "scripts": {
    "dev": "astro dev",
    "build": "astro build",
    "preview": "astro preview",
    "astro": "astro"
  },
  "dependencies": {
<<<<<<< HEAD
    "@astrojs/vue": "^5.0.0-beta.0",
    "astro": "^5.0.0-beta.4",
    "vue": "^3.5.11"
=======
    "@astrojs/vue": "^4.5.2",
    "astro": "^4.16.4",
    "vue": "^3.5.12"
>>>>>>> 6df5bba8
  }
}<|MERGE_RESOLUTION|>--- conflicted
+++ resolved
@@ -10,14 +10,8 @@
     "astro": "astro"
   },
   "dependencies": {
-<<<<<<< HEAD
     "@astrojs/vue": "^5.0.0-beta.0",
     "astro": "^5.0.0-beta.4",
-    "vue": "^3.5.11"
-=======
-    "@astrojs/vue": "^4.5.2",
-    "astro": "^4.16.4",
     "vue": "^3.5.12"
->>>>>>> 6df5bba8
   }
 }