--- conflicted
+++ resolved
@@ -14,11 +14,7 @@
     "@astrojs/mdx": "^4.0.0-alpha.2",
     "@astrojs/tailwind": "^6.0.0-alpha.0",
     "@types/canvas-confetti": "^1.6.4",
-<<<<<<< HEAD
     "astro": "^5.0.0-alpha.6",
-=======
-    "astro": "^4.15.4",
->>>>>>> 1c64ae30
     "autoprefixer": "^10.4.20",
     "canvas-confetti": "^1.9.3",
     "postcss": "^8.4.45",
