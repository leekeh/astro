{
  "name": "@example/framework-react",
  "type": "module",
  "version": "0.0.1",
  "private": true,
  "scripts": {
    "dev": "astro dev",
    "build": "astro build",
    "preview": "astro preview",
    "astro": "astro"
  },
  "dependencies": {
    "@astrojs/react": "^3.6.2",
    "@types/react": "^18.3.12",
    "@types/react-dom": "^18.3.1",
<<<<<<< HEAD
    "astro": "^5.0.0-beta.5",
=======
    "astro": "^4.16.8",
>>>>>>> 5f7bf49d
    "react": "^18.3.1",
    "react-dom": "^18.3.1"
  }
}<|MERGE_RESOLUTION|>--- conflicted
+++ resolved
@@ -13,11 +13,7 @@
     "@astrojs/react": "^3.6.2",
     "@types/react": "^18.3.12",
     "@types/react-dom": "^18.3.1",
-<<<<<<< HEAD
     "astro": "^5.0.0-beta.5",
-=======
-    "astro": "^4.16.8",
->>>>>>> 5f7bf49d
     "react": "^18.3.1",
     "react-dom": "^18.3.1"
   }
