import assert from 'node:assert/strict';
import { basename } from 'node:path';
import { Writable } from 'node:stream';
import { after, afterEach, before, describe, it } from 'node:test';
import { removeDir } from '@astrojs/internal-helpers/fs';
import * as cheerio from 'cheerio';
import parseSrcset from 'parse-srcset';
import { Logger } from '../dist/core/logger/core.js';
import testAdapter from './test-adapter.js';
import { testImageService } from './test-image-service.js';
import { loadFixture } from './test-utils.js';

describe('astro:image', () => {
	/** @type {import('./test-utils').Fixture} */
	let fixture;

	describe('dev', () => {
		/** @type {import('./test-utils').DevServer} */
		let devServer;
		/** @type {Array<{ type: any, level: 'error', message: string; }>} */
		let logs = [];

		before(async () => {
			fixture = await loadFixture({
				root: './fixtures/core-image/',
				image: {
					service: testImageService({ foo: 'bar' }),
					domains: ['avatars.githubusercontent.com'],
				},
			});

			devServer = await fixture.startDevServer({
				logger: new Logger({
					level: 'error',
					dest: new Writable({
						objectMode: true,
						write(event, _, callback) {
							logs.push(event);
							callback();
						},
					}),
				}),
			});
		});

		after(async () => {
			await devServer.stop();
		});

		describe('basics', () => {
			let $;
			before(async () => {
				let res = await fixture.fetch('/');
				let html = await res.text();
				$ = cheerio.load(html);
			});

			it('Adds the <img> tag', () => {
				let $img = $('#local img');
				assert.equal($img.length, 1);
				assert.equal($img.attr('src').startsWith('/_image'), true);
			});

			it('includes loading and decoding attributes', () => {
				let $img = $('#local img');
				assert.equal(!!$img.attr('loading'), true);
				assert.equal(!!$img.attr('decoding'), true);
			});

			it('has width and height - no dimensions set', () => {
				let $img = $('#local img');
				assert.equal($img.attr('width'), '207');
				assert.equal($img.attr('height'), '243');
			});

			it('has proper width and height - only width', () => {
				let $img = $('#local-width img');
				assert.equal($img.attr('width'), '350');
				assert.equal($img.attr('height'), '411');
			});

			it('has proper width and height - only height', () => {
				let $img = $('#local-height img');
				assert.equal($img.attr('width'), '170');
				assert.equal($img.attr('height'), '200');
			});

			it('has proper width and height - has both width and height', () => {
				let $img = $('#local-both img');
				assert.equal($img.attr('width'), '300');
				assert.equal($img.attr('height'), '400');
			});

			it('includes the provided alt', () => {
				let $img = $('#local img');
				assert.equal($img.attr('alt'), 'a penguin');
			});

			it('middleware loads the file', async () => {
				let $img = $('#local img');
				let src = $img.attr('src');
				let res = await fixture.fetch(src);
				assert.equal(res.status, 200);
			});

			it('returns proper content-type', async () => {
				let $img = $('#local img');
				let src = $img.attr('src');
				let res = await fixture.fetch(src);
				assert.equal(res.headers.get('content-type'), 'image/webp');
			});

			it('properly skip processing SVGs, but does not error', async () => {
				let res = await fixture.fetch('/svgSupport');
				let html = await res.text();

				$ = cheerio.load(html);
				let $img = $('img');
				assert.equal($img.length, 1);

				let src = $img.attr('src');
				res = await fixture.fetch(src);
				assert.equal(res.status, 200);
			});

			it("errors when an ESM imported image's src is passed to Image/getImage instead of the full import", async () => {
				logs.length = 0;
				let res = await fixture.fetch('/error-image-src-passed');
				await res.text();

				assert.equal(logs.length, 1);
				assert.equal(logs[0].message.includes('must be an imported image or an URL'), true);
			});

			it('supports images from outside the project', async () => {
				let res = await fixture.fetch('/outsideProject');
				let html = await res.text();
				$ = cheerio.load(html);

				let $img = $('img');
				assert.equal($img.length, 2);
				assert.equal(
					$img.toArray().every((img) => {
						return (
							img.attribs['src'].startsWith('/@fs/') ||
							img.attribs['src'].startsWith('/_image?href=%2F%40fs%2F')
						);
					}),
					true,
				);
			});

			it('supports inlined imports', async () => {
				let res = await fixture.fetch('/inlineImport');
				let html = await res.text();
				$ = cheerio.load(html);

				let $img = $('img');
				assert.equal($img.length, 1);

				let src = $img.attr('src');
				res = await fixture.fetch(src);
				assert.equal(res.status, 200);
			});

			it('supports uppercased imports', async () => {
				let res = await fixture.fetch('/uppercase');
				let html = await res.text();
				$ = cheerio.load(html);

				let $img = $('img');
				assert.equal($img.length, 1);

				let src = $img.attr('src');
				let loading = $img.attr('loading');
				res = await fixture.fetch(src);
				assert.equal(res.status, 200);
				assert.notEqual(loading, undefined);
			});

			it('supports avif', async () => {
				let res = await fixture.fetch('/avif');
				let html = await res.text();
				$ = cheerio.load(html);

				let $img = $('img');
				assert.equal($img.length, 1);

				let src = $img.attr('src');
				res = await fixture.fetch(src);
				assert.equal(res.status, 200);
				assert.equal(res.headers.get('content-type'), 'image/avif');
			});

			it('has a working Picture component', async () => {
				let res = await fixture.fetch('/picturecomponent');
				let html = await res.text();
				$ = cheerio.load(html);

				// Fallback format
				let $img = $('#picture-fallback img');
				assert.equal($img.length, 1);

				const imageURL = new URL($img.attr('src'), 'http://localhost');
				assert.equal(imageURL.searchParams.get('f'), 'jpeg');
				assert.equal($img.attr('fallbackformat'), undefined);

				// Densities
				$img = $('#picture-density-2-format img');
				let $picture = $('#picture-density-2-format picture');
				let $source = $('#picture-density-2-format source');
				assert.equal($img.length, 1);
				assert.equal($picture.length, 1);
				assert.equal($source.length, 2);

				const srcset = parseSrcset($source.attr('srcset'));
				assert.equal(
					srcset.every((src) => src.url.startsWith('/_image')),
					true,
				);
				assert.deepEqual(
					srcset.map((src) => src.d),
					[undefined, 2],
				);

				// Widths
				$img = $('#picture-widths img');
				$picture = $('#picture-widths picture');
				$source = $('#picture-widths source');
				assert.equal($img.length, 1);
				assert.equal($picture.length, 1);
				assert.equal($source.length, 1);
				assert.equal(
					$source.attr('sizes'),
					'(max-width: 448px) 400px, (max-width: 810px) 750px, 1050px',
				);

				const srcset2 = parseSrcset($source.attr('srcset'));
				assert.equal(
					srcset2.every((src) => src.url.startsWith('/_image')),
					true,
				);
				assert.deepEqual(
					srcset2.map((src) => src.w),
					[207],
				);

				// MIME Types
				const validMimeTypes = [
					'image/webp',
					'image/jpeg',
					'image/avif',
					'image/png',
					'image/gif',
					'image/svg+xml',
				];

				const $sources = $('#picture-mime-types picture source');
				for ($source of $sources) {
					const type = $source.attribs.type;
					assert.equal(
						validMimeTypes.includes(type),
						true,
						`Expected type attribute value to be a valid MIME type: ${type}`,
					);
				}
			});

			it('Picture component scope styles work', async () => {
				let res = await fixture.fetch('/picturecomponent');
				let html = await res.text();
				$ = cheerio.load(html);

				// Should have scoped attribute
				let $picture = $('#picture-attributes picture');
				assert.ok(Object.keys($picture.attr()).find((a) => a.startsWith('data-astro-cid-')));

				let $img = $('#picture-attributes img');
				assert.ok(Object.keys($img.attr()).find((a) => a.startsWith('data-astro-cid-')));
			});

			it('properly deduplicate srcset images', async () => {
				let res = await fixture.fetch('/srcset');
				let html = await res.text();
				$ = cheerio.load(html);

				let localImage = $('#local-3-images img');
				assert.equal(
					new Set([
						...parseSrcset(localImage.attr('srcset')).map((src) => src.url),
						localImage.attr('src'),
					]).size,
					3,
				);

				let remoteImage = $('#remote-3-images img');
				assert.equal(
					new Set([
						...parseSrcset(remoteImage.attr('srcset')).map((src) => src.url),
						remoteImage.attr('src'),
					]).size,
					3,
				);

				let local1x = $('#local-1x img');
				assert.equal(
					new Set([
						...parseSrcset(local1x.attr('srcset')).map((src) => src.url),
						local1x.attr('src'),
					]).size,
					1,
				);

				let remote1x = $('#remote-1x img');
				assert.equal(
					new Set([
						...parseSrcset(remote1x.attr('srcset')).map((src) => src.url),
						remote1x.attr('src'),
					]).size,
					1,
				);

				let local2Widths = $('#local-2-widths img');
				assert.equal(
					new Set([
						...parseSrcset(local2Widths.attr('srcset')).map((src) => src.url),
						local2Widths.attr('src'),
					]).size,
					2,
				);

				let remote2Widths = $('#remote-2-widths img');
				assert.equal(
					new Set([
						...parseSrcset(remote2Widths.attr('srcset')).map((src) => src.url),
						remote2Widths.attr('src'),
					]).size,
					2,
				);
			});
		});

		describe('vite-isms', () => {
			/**
			 * @type {cheerio.CheerioAPI}
			 */
			let $;
			before(async () => {
				let res = await fixture.fetch('/vite');
				let html = await res.text();
				$ = cheerio.load(html);
			});

			it('support ?url imports', () => {
				let $url = $('#url');
				assert.equal($url.text(), 'string');
			});

			it('support ?raw imports', () => {
				let $raw = $('#raw');
				assert.equal($raw.text(), 'string');
			});

			it('support glob import as raw', () => {
				let $raw = $('#glob-import');
				assert.equal($raw.text(), 'string');
			});
		});

		describe('remote', () => {
			describe('working', () => {
				let $;
				before(async () => {
					let res = await fixture.fetch('/');
					let html = await res.text();
					$ = cheerio.load(html);
				});

				it('has proper link and works', async () => {
					let $img = $('#remote img');

					let src = $img.attr('src');
					assert.ok(src.startsWith('/_image?'));
					const imageRequest = await fixture.fetch(src);
					assert.equal(imageRequest.status, 200);
				});

				it('includes the provided alt', async () => {
					let $img = $('#remote img');
					assert.equal($img.attr('alt'), 'fred');
				});

				it('includes loading and decoding attributes', () => {
					let $img = $('#remote img');
					assert.equal(!!$img.attr('loading'), true);
					assert.equal(!!$img.attr('decoding'), true);
				});

				it('includes width and height attributes', () => {
					let $img = $('#remote img');
					assert.equal(!!$img.attr('width'), true);
					assert.equal(!!$img.attr('height'), true);
				});

				it('support data: URI', () => {
					let $img = $('#data-uri img');
					assert.equal(
						$img.attr('src'),
						'data:image/png;base64,iVBORw0KGgoAAAANSUhEUgAAAA0AAAANCAYAAABy6+R8AAAAAXNSR0IArs4c6QAAAIRlWElmTU0AKgAAAAgABQESAAMAAAABAAEAAAEaAAUAAAABAAAASgEbAAUAAAABAAAAUgEoAAMAAAABAAIAAIdpAAQAAAABAAAAWgAAAAAAAABIAAAAAQAAAEgAAAABAAOgAQADAAAAAQABAACgAgAEAAAAAQAAAA2gAwAEAAAAAQAAAA0AAAAAWvB1rQAAAAlwSFlzAAALEwAACxMBAJqcGAAAAVlpVFh0WE1MOmNvbS5hZG9iZS54bXAAAAAAADx4OnhtcG1ldGEgeG1sbnM6eD0iYWRvYmU6bnM6bWV0YS8iIHg6eG1wdGs9IlhNUCBDb3JlIDYuMC4wIj4KICAgPHJkZjpSREYgeG1sbnM6cmRmPSJodHRwOi8vd3d3LnczLm9yZy8xOTk5LzAyLzIyLXJkZi1zeW50YXgtbnMjIj4KICAgICAgPHJkZjpEZXNjcmlwdGlvbiByZGY6YWJvdXQ9IiIKICAgICAgICAgICAgeG1sbnM6dGlmZj0iaHR0cDovL25zLmFkb2JlLmNvbS90aWZmLzEuMC8iPgogICAgICAgICA8dGlmZjpPcmllbnRhdGlvbj4xPC90aWZmOk9yaWVudGF0aW9uPgogICAgICA8L3JkZjpEZXNjcmlwdGlvbj4KICAgPC9yZGY6UkRGPgo8L3g6eG1wbWV0YT4KGV7hBwAAAWJJREFUKBVtUDEsQ1EUve+1/SItKYMIkYpF06GJdGAwNFFGkxBEYupssRm6EpvJbpVoYhRd6FBikDSxYECsBpG25D/nvP/+p+Ik551z73v33feuyA/izq5CL8ET8ALcBolYIP+vd0ibX/yAT7uj2qkVzwWzUBa0nbacbkKJHi5dlYhXmARYeAS+MwCWA5FPqKIP/9IH/wiygMru5y5mcRYkPHYKP7gAPw4SDbCjRXMgRBJctM4t4ROriM2QSpmkeOtub6YfMYrZvelykbD1sxJVg+6AfKqURRKQLfA4JvoVWgIjDMNlGLVKZxNRFsZsoHGAgREZHKPlJEi2t7if3r2KKS9nVOo0rtNZ3yR7M/VGTqTy5Y4o/scWHBbKfIq0/eZ+x3850OZpaTTxlu/4D3ssuA72uxrYS2rFYjh+aRbmb24LpTVu1IqVKG8P/lmUEaNMxeh6fmquOhkMBE8JJ2yPfwPjdVhiDbiX6AAAAABJRU5ErkJggg==',
					);
					assert.equal(!!$img.attr('width'), true);
					assert.equal(!!$img.attr('height'), true);
				});

				it('support images from public', () => {
					let $img = $('#public img');
					assert.equal($img.attr('src'), '/penguin3.jpg');
					assert.equal(!!$img.attr('width'), true);
					assert.equal(!!$img.attr('height'), true);
				});
			});

			it('error if no width and height', async () => {
				logs.length = 0;
				let res = await fixture.fetch('/remote-error-no-dimensions');
				await res.text();

				assert.equal(logs.length, 1);
				assert.equal(logs[0].message.includes('Missing width and height attributes'), true);
			});

			it('error if no height', async () => {
				logs.length = 0;
				let res = await fixture.fetch('/remote-error-no-height');
				await res.text();

				assert.equal(logs.length, 1);
				assert.equal(logs[0].message.includes('Missing height attribute'), true);
			});

			it('supports aliases', async () => {
				let res = await fixture.fetch('/alias');
				let html = await res.text();
				let $ = cheerio.load(html);

				let $img = $('img');
				assert.equal($img.length, 1);
				assert.equal($img.attr('src').includes('penguin1.jpg'), true);
			});
		});

		describe('markdown', () => {
			let $;
			before(async () => {
				let res = await fixture.fetch('/post');
				let html = await res.text();
				$ = cheerio.load(html);
			});

			it('Adds the <img> tag', () => {
				let $img = $('img');
				assert.equal($img.length, 2);

				// Verbose test for the full URL to make sure the image went through the full pipeline
				assert.equal(
					$img.attr('src').startsWith('/_image') && $img.attr('src').endsWith('f=webp'),
					true,
				);
			});

			it('has width and height attributes', () => {
				let $img = $('img');
				assert.equal(!!$img.attr('width'), true);
				assert.equal(!!$img.attr('height'), true);
			});

			it('Supports aliased paths', async () => {
				let res = await fixture.fetch('/aliasMarkdown');
				let html = await res.text();
				$ = cheerio.load(html);

				let $img = $('img');
				assert.equal($img.attr('src').startsWith('/_image'), true);
			});

			it('Supports special characters in file name', async () => {
				let res = await fixture.fetch('/specialChars');
				let html = await res.text();
				$ = cheerio.load(html);

				let $img = $('img');
				assert.equal($img.length, 3);
				$img.each((_, el) => {
					assert.equal(el.attribs.src?.startsWith('/_image'), true);
				});
			});

			it('properly handles remote images', async () => {
				let res = await fixture.fetch('/httpImage');
				let html = await res.text();
				$ = cheerio.load(html);

				let $img = $('img');
				assert.equal($img.length, 2);
				const remoteUrls = ['https://example.com/image.png', '/image.png'];
				$img.each((index, element) => {
					assert.equal(element.attribs['src'], remoteUrls[index]);
				});
			});
		});

		describe('getImage', () => {
			let $;
			before(async () => {
				let res = await fixture.fetch('/get-image');
				let html = await res.text();
				$ = cheerio.load(html);
			});

			it('Adds the <img> tag', () => {
				let $img = $('img');
				assert.equal($img.length, 1);
				assert.equal($img.attr('src').startsWith('/_image'), true);
			});

			it('includes the provided alt', () => {
				let $img = $('img');
				assert.equal($img.attr('alt'), 'a penguin');
			});
		});

		describe('content collections', () => {
			let $;
			before(async () => {
				let res = await fixture.fetch('/blog/one');
				let html = await res.text();
				$ = cheerio.load(html);
			});

			it('Adds the <img> tags', () => {
				let $img = $('img');
				assert.equal($img.length, 8);
			});

			it('image in cc folder is processed', () => {
				let $imgs = $('img');
				let $blogfolderimg = $($imgs[7]);
				assert.equal($blogfolderimg.attr('src').includes('blogfolder.jpg'), true);
				assert.equal($blogfolderimg.attr('src').endsWith('f=webp'), true);
			});

			it('has proper source for directly used image', () => {
				let $img = $('#direct-image img');
				assert.equal($img.attr('src').startsWith('/'), true);
			});

			it('has proper source for refined image', () => {
				let $img = $('#refined-image img');
				assert.equal($img.attr('src').startsWith('/'), true);
			});

			it('has proper sources for array of images', () => {
				let $img = $('#array-of-images img');
				const imgsSrcs = [];
				$img.each((i, img) => imgsSrcs.push(img.attribs['src']));
				assert.equal($img.length, 2);
				assert.equal(
					imgsSrcs.every((img) => img.startsWith('/')),
					true,
				);
			});

			it('has proper attributes for optimized image through getImage', () => {
				let $img = $('#optimized-image-get-image img');
				assert.equal($img.attr('src').startsWith('/_image'), true);
				assert.equal($img.attr('width'), '207');
				assert.equal($img.attr('height'), '243');
			});

			it('has proper attributes for optimized image through Image component', () => {
				let $img = $('#optimized-image-component img');
				assert.equal($img.attr('src').startsWith('/_image'), true);
				assert.equal($img.attr('width'), '207');
				assert.equal($img.attr('height'), '243');
				assert.equal($img.attr('alt'), 'A penguin!');
			});

			it('properly handles nested images', () => {
				let $img = $('#nested-image img');
				assert.equal($img.attr('src').startsWith('/'), true);
			});
		});

		describe('regular img tag', () => {
			/** @type {ReturnType<import('cheerio')['load']>} */
			let $;
			before(async () => {
				let res = await fixture.fetch('/regular-img');
				let html = await res.text();
				$ = cheerio.load(html);
			});

			it('does not have a file url', async () => {
				assert.equal($('img').attr('src').startsWith('file://'), false);
			});

			it('includes /src in the path', async () => {
				assert.equal($('img').attr('src').includes('/src'), true);
			});
		});

		describe('custom service', () => {
			it('custom service implements getHTMLAttributes', async () => {
				const response = await fixture.fetch('/');
				const html = await response.text();

				const $ = cheerio.load(html);
				assert.equal($('#local img').attr('data-service'), 'my-custom-service');
			});

			it('custom service works in Markdown', async () => {
				const response = await fixture.fetch('/post');
				const html = await response.text();

				const $ = cheerio.load(html);
				assert.equal($('img').attr('data-service'), 'my-custom-service');
			});

			it('gets service config', async () => {
				const response = await fixture.fetch('/');
				const html = await response.text();

				const $ = cheerio.load(html);
				assert.equal($('#local img').attr('data-service-config'), 'bar');
			});
		});

		describe('custom endpoint', async () => {
			/** @type {import('./test-utils').DevServer} */
			let customEndpointDevServer;

			/** @type {import('./test-utils.js').Fixture} */
			let customEndpointFixture;

			before(async () => {
				customEndpointFixture = await loadFixture({
					root: './fixtures/core-image/',
					image: {
						endpoint: { entrypoint: './src/custom-endpoint.ts' },
						service: testImageService({ foo: 'bar' }),
						domains: ['avatars.githubusercontent.com'],
					},
				});

				customEndpointDevServer = await customEndpointFixture.startDevServer({
					server: { port: 4324 },
				});
			});

			it('custom endpoint works', async () => {
				const response = await customEndpointFixture.fetch('/');
				const html = await response.text();

				const $ = cheerio.load(html);
				const src = $('#local img').attr('src');

				let res = await customEndpointFixture.fetch(src);
				assert.equal(res.status, 200);
				assert.equal(
					await res.text(),
					"You fool! I'm not a image endpoint at all, I just return this!",
				);
			});

			after(async () => {
				await customEndpointDevServer.stop();
			});
		});
	});

	describe('proper errors', () => {
		/** @type {import('./test-utils').DevServer} */
		let devServer;
		/** @type {Array<{ type: any, level: 'error', message: string; }>} */
		let logs = [];

		before(async () => {
			fixture = await loadFixture({
				root: './fixtures/core-image-errors/',
				image: {
					service: testImageService(),
				},
			});

			devServer = await fixture.startDevServer({
				logger: new Logger({
					level: 'error',
					dest: new Writable({
						objectMode: true,
						write(event, _, callback) {
							logs.push(event);
							callback();
						},
					}),
				}),
			});
		});

		after(async () => {
			await devServer.stop();
		});

		it("properly error when getImage's first parameter isn't filled", async () => {
			logs.length = 0;
			let res = await fixture.fetch('/get-image-empty');
			await res.text();

			assert.equal(logs.length >= 1, true);
			assert.equal(logs[0].message.includes('Expected getImage() parameter'), true);
		});

		it('properly error when src is undefined', async () => {
			logs.length = 0;
			let res = await fixture.fetch('/get-image-undefined');
			await res.text();

			assert.equal(logs.length >= 1, true);
			assert.equal(logs[0].message.includes('Expected `src` property'), true);
		});

		it('errors when an ESM imported image is passed directly to getImage', async () => {
			logs.length = 0;
			let res = await fixture.fetch('/get-image-import-passed');
			await res.text();
			assert.equal(logs.length >= 1, true);
			assert.equal(
				logs[0].message.includes('An ESM-imported image cannot be passed directly'),
				true,
			);
		});

		it('properly error image in Markdown frontmatter is not found', async () => {
			logs.length = 0;
			let res = await fixture.fetch('/blog/one');
			await res.text();

			assert.equal(logs.length, 1);
			assert.equal(logs[0].message.includes('does not exist. Is the path correct?'), true);
		});

		it('properly error image in Markdown content is not found', async () => {
			logs.length = 0;
			let res = await fixture.fetch('/post');
			await res.text();
			assert.equal(logs.length, 1);
			assert.equal(logs[0].message.includes('Could not find requested image'), true);
		});
	});

	describe('support base option correctly', () => {
		before(async () => {
			fixture = await loadFixture({
				root: './fixtures/core-image-base/',
				image: {
					service: testImageService(),
				},
				base: '/blog',
			});
			await fixture.build();
		});

		it('has base path prefix when using the Image component', async () => {
			const html = await fixture.readFile('/index.html');
			const $ = cheerio.load(html);
			const src = $('#local img').attr('src');
			assert.equal(src.length > 0, true);
			assert.equal(src.startsWith('/blog'), true);
		});

		it('has base path prefix when using getImage', async () => {
			const html = await fixture.readFile('/get-image/index.html');
			const $ = cheerio.load(html);
			const src = $('img').attr('src');
			assert.equal(src.length > 0, true);
			assert.equal(src.startsWith('/blog'), true);
		});

		it('has base path prefix when using image directly', async () => {
			const html = await fixture.readFile('/direct/index.html');
			const $ = cheerio.load(html);
			const src = $('img').attr('src');
			assert.equal(src.length > 0, true);
			assert.equal(src.startsWith('/blog'), true);
		});

		it('has base path prefix in Markdown', async () => {
			const html = await fixture.readFile('/post/index.html');
			const $ = cheerio.load(html);
			const src = $('img').attr('src');
			assert.equal(src.length > 0, true);
			assert.equal(src.startsWith('/blog'), true);
		});

		it('has base path prefix in Content Collection frontmatter', async () => {
			const html = await fixture.readFile('/blog/one/index.html');
			const $ = cheerio.load(html);
			const src = $('img').attr('src');
			assert.equal(src.length > 0, true);
			assert.equal(src.startsWith('/blog'), true);
		});

		it('has base path prefix in SSR', async () => {
			const fixtureWithBase = await loadFixture({
				root: './fixtures/core-image-ssr/',
				output: 'server',
				outDir: './dist/server-base-path',
				adapter: testAdapter(),
				image: {
					service: testImageService(),
				},
				base: '/blog',
			});
			await fixtureWithBase.build();
			const app = await fixtureWithBase.loadTestAdapterApp();
			const request = new Request('http://example.com/blog/');
			const response = await app.render(request);
			assert.equal(response.status, 200);
			const html = await response.text();
			const $ = cheerio.load(html);
			const src = $('#local img').attr('src');
			assert.equal(src.startsWith('/blog'), true);
		});
	});

	describe('build ssg', () => {
		before(async () => {
			fixture = await loadFixture({
				root: './fixtures/core-image-ssg/',
				image: {
					service: testImageService(),
					domains: ['astro.build', 'avatars.githubusercontent.com'],
				},
			});
			// Remove cache directory
			removeDir(new URL('./fixtures/core-image-ssg/node_modules/.astro', import.meta.url));

			await fixture.build();
		});

		it('writes out images to dist folder', async () => {
			const html = await fixture.readFile('/index.html');
			const $ = cheerio.load(html);
			const src = $('#local img').attr('src');
			assert.equal(src.length > 0, true);
			const data = await fixture.readFile(src, null);
			assert.equal(data instanceof Buffer, true);
		});

		it('writes out allowed remote images', async () => {
			const html = await fixture.readFile('/remote/index.html');
			const $ = cheerio.load(html);
			const src = $('#remote img').attr('src');
			assert.equal(src.length > 0, true);
			const data = await fixture.readFile(src, null);
			assert.equal(data instanceof Buffer, true);
		});

		it('writes out images to dist folder with proper extension if no format was passed', async () => {
			const html = await fixture.readFile('/index.html');
			const $ = cheerio.load(html);
			const src = $('#local img').attr('src');
			assert.equal(src.endsWith('.webp'), true);
		});

		it('getImage() usage also written', async () => {
			const html = await fixture.readFile('/get-image/index.html');
			const $ = cheerio.load(html);
			let $img = $('img');

			// <img> tag
			assert.equal($img.length, 1);
			assert.equal($img.attr('alt'), 'a penguin');

			// image itself
			const src = $img.attr('src');
			const data = await fixture.readFile(src, null);
			assert.equal(data instanceof Buffer, true);
		});

		it('Picture component images are written', async () => {
			const html = await fixture.readFile('/picturecomponent/index.html');
			const $ = cheerio.load(html);
			let $img = $('img');
			let $source = $('source');

			assert.equal($img.length, 1);
			assert.equal($source.length, 2);

			const srcset = parseSrcset($source.attr('srcset'));
			let hasExistingSrc = await Promise.all(
				srcset.map(async (src) => {
					const data = await fixture.readFile(src.url, null);
					return data instanceof Buffer;
				}),
			);

			assert.deepEqual(
				hasExistingSrc.every((src) => src === true),
				true,
			);
		});

		it('markdown images are written', async () => {
			const html = await fixture.readFile('/post/index.html');
			const $ = cheerio.load(html);
			let $img = $('img');

			// <img> tag
			assert.equal($img.length, 1);
			assert.equal($img.attr('alt'), 'My article cover');

			// image itself
			const src = $img.attr('src');
			const data = await fixture.readFile(src, null);
			assert.equal(data instanceof Buffer, true);
		});

		it('aliased images are written', async () => {
			const html = await fixture.readFile('/alias/index.html');

			const $ = cheerio.load(html);
			let $img = $('img');

			// <img> tag
			assert.equal($img.length, 1);
			assert.equal($img.attr('alt'), 'A penguin!');

			// image itself
			const src = $img.attr('src');
			const data = await fixture.readFile(src, null);
			assert.equal(data instanceof Buffer, true);
		});

		it('aliased images in Markdown are written', async () => {
			const html = await fixture.readFile('/aliasMarkdown/index.html');

			const $ = cheerio.load(html);
			let $img = $('img');

			// <img> tag
			assert.equal($img.length, 1);
			assert.equal($img.attr('alt'), 'A penguin');

			// image itself
			const src = $img.attr('src');
			const data = await fixture.readFile(src, null);
			assert.equal(data instanceof Buffer, true);
		});

		it('output files for content collections images', async () => {
			const html = await fixture.readFile('/blog/one/index.html');

			const $ = cheerio.load(html);
			let $img = $('img');
			assert.equal($img.length, 2);

			const srcdirect = $('#direct-image img').attr('src');
			const datadirect = await fixture.readFile(srcdirect, null);
			assert.equal(datadirect instanceof Buffer, true);

			const srcnested = $('#nested-image img').attr('src');
			const datanested = await fixture.readFile(srcnested, null);
			assert.equal(datanested instanceof Buffer, true);
		});

		it('quality attribute produces a different file', async () => {
			const html = await fixture.readFile('/quality/index.html');
			const $ = cheerio.load(html);
			assert.notEqual($('#no-quality img').attr('src'), $('#quality-low img').attr('src'));
		});

		it('quality can be a number between 0-100', async () => {
			const html = await fixture.readFile('/quality/index.html');
			const $ = cheerio.load(html);
			assert.notEqual($('#no-quality img').attr('src'), $('#quality-num img').attr('src'));
		});

		it('format attribute produces a different file', async () => {
			const html = await fixture.readFile('/format/index.html');
			const $ = cheerio.load(html);
			assert.notEqual($('#no-format img').attr('src'), $('#format-avif img').attr('src'));
		});

		it('has cache entries', async () => {
			const generatedImages = (await fixture.glob('_astro/**/*.webp'))
				.map((path) => basename(path))
				.sort();
			const cachedImages = [
				...(await fixture.glob('../node_modules/.astro/assets/**/*.webp')),
				...(await fixture.glob('../node_modules/.astro/assets/**/*.json')),
			]
				.map((path) => basename(path).replace('.webp.json', '.webp'))
				.sort();

			assert.deepEqual(generatedImages, cachedImages);
		});

		it('uses cache entries', async () => {
			const logs = [];
			const logging = {
				dest: {
					write(chunk) {
						logs.push(chunk);
					},
				},
			};

			await fixture.build({ logging });
			const generatingImageIndex = logs.findIndex((logLine) =>
				logLine.message.includes('generating optimized images'),
			);
			const relevantLogs = logs.slice(generatingImageIndex + 1, -1);
			const isReusingCache = relevantLogs.every((logLine) =>
				logLine.message.includes('(reused cache entry)'),
			);

			assert.equal(isReusingCache, true);
		});

		it('client images are written to build', async () => {
			const html = await fixture.readFile('/client/index.html');
			const $ = cheerio.load(html);
			let $script = $('script');

			// Find image
			const regex = /src:"([^"]*)/;
			const imageSrc = regex.exec($script.html())[1];
			const data = await fixture.readFile(imageSrc, null);
			assert.equal(data instanceof Buffer, true);
		});

		it('client images srcset parsed correctly', async () => {
			const html = await fixture.readFile('/srcset/index.html');
			const $ = cheerio.load(html);
			const srcset = $('#local-2-widths-with-spaces img').attr('srcset');

			// Find image
			const regex = /^(.+?) \d+[wx]$/m;
			const imageSrcset = regex.exec(srcset)[1];
			assert.notEqual(imageSrcset.includes(' '), true);
		});

		it('supports images with encoded characters in url', async () => {
			const html = await fixture.readFile('/index.html');
			const $ = cheerio.load(html);
			const img = $('#encoded-chars img');
			const src = img.attr('src');
			const data = await fixture.readFile(src);
			assert.notEqual(data, undefined);
		});

		describe('custom service in build', () => {
			it('uses configured hashes properties', async () => {
				await fixture.build();
				const html = await fixture.readFile('/imageDeduplication/index.html');

				const $ = cheerio.load(html);

				const allTheSamePath = $('#all-the-same img')
					.map((_, el) => $(el).attr('src'))
					.get();

				assert.equal(
					allTheSamePath.every((path) => path === allTheSamePath[0]),
					true,
				);

				const useCustomHashProperty = $('#use-data img')
					.map((_, el) => $(el).attr('src'))
					.get();
				assert.equal(
					useCustomHashProperty.every((path) => path === useCustomHashProperty[0]),
					false,
				);

				assert.notEqual(useCustomHashProperty[1], useCustomHashProperty[0]);
			});
		});
	});

	describe('dev ssr', () => {
		/** @type {import('./test-utils').DevServer} */
		let devServer;
		before(async () => {
			fixture = await loadFixture({
				root: './fixtures/core-image-ssr/',
				output: 'server',
				outDir: './dist/server-dev',
				adapter: testAdapter(),
				base: 'some-base',
				image: {
					service: testImageService(),
				},
			});
			devServer = await fixture.startDevServer();
		});

		after(async () => {
			await devServer.stop();
		});

		it('serves the image at /_image', async () => {
			const params = new URLSearchParams();
			params.set('href', '/src/assets/penguin1.jpg?origWidth=207&origHeight=243&origFormat=jpg');
			params.set('f', 'webp');
			const response = await fixture.fetch('/some-base/_image?' + String(params));
			assert.equal(response.status, 200);
			assert.equal(response.headers.get('content-type'), 'image/webp');
		});

		it('does not interfere with query params', async () => {
			let res = await fixture.fetch('/api?src=image.png');
			const html = await res.text();
			assert.equal(html, 'An image: "image.png"');
		});
	});

	describe('prod ssr', () => {
		before(async () => {
			fixture = await loadFixture({
				root: './fixtures/core-image-ssr/',
				output: 'server',
				outDir: './dist/server-prod',
				adapter: testAdapter(),
				image: {
					endpoint: { entrypoint: 'astro/assets/endpoint/node' },
					service: testImageService(),
				},
			});
			await fixture.build();
		});

		it('dynamic route images are built at response time', async () => {
			const app = await fixture.loadTestAdapterApp();
			let request = new Request('http://example.com/');
			let response = await app.render(request);
			assert.equal(response.status, 200);
			const html = await response.text();
			const $ = cheerio.load(html);
			const src = $('#local img').attr('src');
			request = new Request('http://example.com' + src);
			response = await app.render(request);
			assert.equal(response.status, 200);
		});

		it('endpoint handle malformed requests', async () => {
			const badPaths = [
				'../../../../../../../../../../../../etc/hosts%00',
				'../../../../../../../../../../../../etc/hosts',
				'../../boot.ini',
				'/../../../../../../../../%2A',
				'../../../../../../../../../../../../etc/passwd%00',
				'../../../../../../../../../../../../etc/passwd',
				'../../../../../../../../../../../../etc/shadow%00',
				'../../../../../../../../../../../../etc/shadow',
				'/../../../../../../../../../../etc/passwd^^',
				'/../../../../../../../../../../etc/shadow^^',
				'/../../../../../../../../../../etc/passwd',
				'/../../../../../../../../../../etc/shadow',
				'/./././././././././././etc/passwd',
				'/./././././././././././etc/shadow',
				'....................etcpasswd',
				'....................etcshadow',
				'....................etcpasswd',
				'....................etcshadow',
				'/..../..../..../..../..../..../etc/passwd',
				'/..../..../..../..../..../..../etc/shadow',
				'.\\./.\\./.\\./.\\./.\\./.\\./etc/passwd',
				'.\\./.\\./.\\./.\\./.\\./.\\./etc/shadow',
				'....................etcpasswd%00',
				'....................etcshadow%00',
				'....................etcpasswd%00',
				'....................etcshadow%00',
				'%0a/bin/cat%20/etc/passwd',
				'%0a/bin/cat%20/etc/shadow',
				'%00/etc/passwd%00',
				'%00/etc/shadow%00',
				'%00../../../../../../etc/passwd',
				'%00../../../../../../etc/shadow',
				'/../../../../../../../../../../../etc/passwd%00.jpg',
				'/../../../../../../../../../../../etc/passwd%00.html',
				'/..%c0%af../..%c0%af../..%c0%af../..%c0%af../..%c0%af../..%c0%af../etc/passwd',
				'/..%c0%af../..%c0%af../..%c0%af../..%c0%af../..%c0%af../..%c0%af../etc/shadow',
				'/%2e%2e/%2e%2e/%2e%2e/%2e%2e/%2e%2e/%2e%2e/%2e%2e/%2e%2e/%2e%2e/%2e%2e/etc/passwd,',
				'/%2e%2e/%2e%2e/%2e%2e/%2e%2e/%2e%2e/%2e%2e/%2e%2e/%2e%2e/%2e%2e/%2e%2e/etc/shadow,',
				'%25%5c..%25%5c..%25%5c..%25%5c..%25%5c..%25%5c..%25%5c..%25%5c..%25%5c..%25%5c..%,25%5c..%25%5c..%25%5c..%25%5c..%00',
				'/%25%5c..%25%5c..%25%5c..%25%5c..%25%5c..%25%5c..%25%5c..%25%5c..%25%5c..%25%5c..,%25%5c..%25%5c..%25%5c..%25%5c..%00',
				'%25%5c..%25%5c..%25%5c..%25%5c..%25%5c..%25%5c..%25%5c..%25%5c..%25%5c..%25%5c..%,25%5c..%25%5c..%	25%5c..%25%5c..%00',
				'%25%5c..%25%5c..%25%5c..%25%5c..%25%5c..%25%5c..%25%5c..%25%5c..%25%5c..%25%5c..%,25%5c..%25%5c..%		25%5c..%25%5c..%255cboot.ini',
				'/%25%5c..%25%5c..%25%5c..%25%5c..%25%5c..%25%5c..%25%5c..%25%5c..%25%5c..%25%5c..,%25%5c..%25%5c..%25%5c..%25%5c..winnt/desktop.ini',
				'\\&apos;/bin/cat%20/etc/passwd\\&apos;',
				'\\&apos;/bin/cat%20/etc/shadow\\&apos;',
				'../../../../../../../../conf/server.xml',
				'/../../../../../../../../bin/id|',
				'C:/inetpub/wwwroot/global.asa',
				'C:inetpubwwwrootglobal.asa',
				'C:/boot.ini',
				'C:\boot.ini',
				'../../../../../../../../../../../../localstart.asp%00',
				'../../../../../../../../../../../../localstart.asp',
				'../../../../../../../../../../../../boot.ini%00',
				'../../../../../../../../../../../../boot.ini',
				'/./././././././././././boot.ini',
				'/../../../../../../../../../../../boot.ini%00',
				'/../../../../../../../../../../../boot.ini',
				'/..../..../..../..../..../..../boot.ini',
				'/.\\./.\\./.\\./.\\./.\\./.\\./boot.ini',
				'....................\boot.ini',
				'....................\boot.ini%00',
				'....................\boot.ini',
				'/../../../../../../../../../../../boot.ini%00.html',
				'/../../../../../../../../../../../boot.ini%00.jpg',
				'/.../.../.../.../.../	',
				'..%c0%af../..%c0%af../..%c0%af../..%c0%af../..%c0%af../..%c0%af../boot.ini',
				'/%2e%2e/%2e%2e/%2e%2e/%2e%2e/%2e%2e/%2e%2e/%2e%2e/%2e%2e/%2e%2e/%2e%2e/boot.ini',
				'../prerender/index.html',
			];

			const app = await fixture.loadTestAdapterApp();

			for (const path of badPaths) {
				let request = new Request('http://example.com/_image?href=' + path);
				let response = await app.render(request);
				const body = await response.text();

				assert.equal(response.status, 500);
				assert.equal(body.includes('Internal Server Error'), true);
			}

			// Server should still be running
			let request = new Request('http://example.com/');
			let response = await app.render(request);
			assert.equal(response.status, 200);
		});

		it('prerendered routes images are built', async () => {
			const html = await fixture.readFile('/client/prerender/index.html');
			const $ = cheerio.load(html);
			const src = $('img').attr('src');
			const imgData = await fixture.readFile('/client' + src, null);
			assert.equal(imgData instanceof Buffer, true);
		});
	});

<<<<<<< HEAD
	describe('trailing slash on the endpoint', () => {
		/** @type {import('./test-utils').DevServer} */
		let devServer;

		it('includes a trailing slash if trailing slash is set to always', async () => {
			fixture = await loadFixture({
				root: './fixtures/core-image/',
				image: {
					service: testImageService(),
				},
				trailingSlash: 'always',
			});
			devServer = await fixture.startDevServer();

			let res = await fixture.fetch('/');
			let html = await res.text();

			const $ = cheerio.load(html);
			const src = $('#local img').attr('src');

			assert.equal(src.startsWith('/_image/?'), true);
		});

		it('does not includes a trailing slash if trailing slash is set to never', async () => {
			fixture = await loadFixture({
				root: './fixtures/core-image/',
				image: {
					service: testImageService(),
				},
				trailingSlash: 'never',
			});
			devServer = await fixture.startDevServer();

			let res = await fixture.fetch('/');
			let html = await res.text();

			const $ = cheerio.load(html);
			const src = $('#local img').attr('src');

			assert.equal(src.startsWith('/_image?'), true);
		});

		afterEach(async () => {
			await devServer.stop();
=======
	describe('build data url', () => {
		before(async () => {
			fixture = await loadFixture({
				root: './fixtures/core-image-data-url/',
				image: {
					remotePatterns: [
						{
							protocol: 'data',
						},
					],
				},
			});

			await fixture.build();
		});

		it('uses short hash for data url filename', async () => {
			const html = await fixture.readFile('/index.html');
			const $ = cheerio.load(html);
			const src1 = $('#data-url img').attr('src');
			assert.equal(basename(src1).length < 32, true);
			const src2 = $('#data-url-no-size img').attr('src');
			assert.equal(basename(src2).length < 32, true);
			assert.equal(src1.split('_')[0], src2.split('_')[0]);
		});

		it('adds file extension for data url images', async () => {
			const html = await fixture.readFile('/index.html');
			const $ = cheerio.load(html);
			const src = $('#data-url img').attr('src');
			assert.equal(src.endsWith('.webp'), true);
		});

		it('writes data url images to dist', async () => {
			const html = await fixture.readFile('/index.html');
			const $ = cheerio.load(html);
			const src = $('#data-url img').attr('src');
			assert.equal(src.length > 0, true);
			const data = await fixture.readFile(src, null);
			assert.equal(data instanceof Buffer, true);
		});

		it('infers size of data url images', async () => {
			const html = await fixture.readFile('/index.html');
			const $ = cheerio.load(html);
			const img = $('#data-url-no-size img');
			const width = img.attr('width');
			const height = img.attr('height');
			assert.equal(width, '256');
			assert.equal(height, '144');
>>>>>>> b8673df5
		});
	});
});<|MERGE_RESOLUTION|>--- conflicted
+++ resolved
@@ -1252,7 +1252,6 @@
 		});
 	});
 
-<<<<<<< HEAD
 	describe('trailing slash on the endpoint', () => {
 		/** @type {import('./test-utils').DevServer} */
 		let devServer;
@@ -1297,7 +1296,8 @@
 
 		afterEach(async () => {
 			await devServer.stop();
-=======
+		});
+	});
 	describe('build data url', () => {
 		before(async () => {
 			fixture = await loadFixture({
@@ -1348,7 +1348,6 @@
 			const height = img.attr('height');
 			assert.equal(width, '256');
 			assert.equal(height, '144');
->>>>>>> b8673df5
 		});
 	});
 });