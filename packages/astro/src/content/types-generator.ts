import type fsMod from 'node:fs';
import * as path from 'node:path';
import { fileURLToPath, pathToFileURL } from 'node:url';
import glob from 'fast-glob';
import { bold, cyan } from 'kleur/colors';
import { type ViteDevServer, normalizePath } from 'vite';
import { type ZodSchema, z } from 'zod';
import { zodToJsonSchema } from 'zod-to-json-schema';
<<<<<<< HEAD
import { printNode, zodToTs } from 'zod-to-ts';
=======
import type { AstroSettings, ContentEntryType } from '../@types/astro.js';
>>>>>>> d2b399d6
import { AstroError } from '../core/errors/errors.js';
import { AstroErrorData } from '../core/errors/index.js';
import type { Logger } from '../core/logger/core.js';
import { isRelativePath } from '../core/path.js';
import type { AstroSettings } from '../types/astro.js';
import type { ContentEntryType } from '../types/public/content.js';
import {
	COLLECTIONS_DIR,
	CONTENT_LAYER_TYPE,
	CONTENT_TYPES_FILE,
	VIRTUAL_MODULE_ID,
} from './consts.js';
import {
	type CollectionConfig,
	type ContentConfig,
	type ContentObservable,
	type ContentPaths,
	getContentEntryIdAndSlug,
	getContentPaths,
	getDataEntryExts,
	getDataEntryId,
	getEntryCollectionName,
	getEntryConfigByExtMap,
	getEntrySlug,
	getEntryType,
	reloadContentConfigObserver,
} from './utils.js';

type ChokidarEvent = 'add' | 'addDir' | 'change' | 'unlink' | 'unlinkDir';
type RawContentEvent = { name: ChokidarEvent; entry: string };
type ContentEvent = { name: ChokidarEvent; entry: URL };

type DataEntryMetadata = Record<string, never>;
type ContentEntryMetadata = { slug: string };
type CollectionEntryMap = {
	[collection: string]:
		| {
				type: 'unknown';
				entries: Record<string, never>;
		  }
		| {
				type: 'content';
				entries: Record<string, ContentEntryMetadata>;
		  }
		| {
				type: 'data' | typeof CONTENT_LAYER_TYPE;
				entries: Record<string, DataEntryMetadata>;
		  };
};

type CreateContentGeneratorParams = {
	contentConfigObserver: ContentObservable;
	logger: Logger;
	settings: AstroSettings;
	/** This is required for loading the content config */
	viteServer: ViteDevServer;
	fs: typeof fsMod;
};

export async function createContentTypesGenerator({
	contentConfigObserver,
	fs,
	logger,
	settings,
	viteServer,
}: CreateContentGeneratorParams) {
	const collectionEntryMap: CollectionEntryMap = {};
	const contentPaths = getContentPaths(settings.config, fs);
	const contentEntryConfigByExt = getEntryConfigByExtMap(settings.contentEntryTypes);
	const contentEntryExts = [...contentEntryConfigByExt.keys()];
	const dataEntryExts = getDataEntryExts(settings);

	let events: ContentEvent[] = [];
	let debounceTimeout: NodeJS.Timeout | undefined;

	const typeTemplateContent = await fs.promises.readFile(contentPaths.typesTemplate, 'utf-8');

	async function init(): Promise<
		{ typesGenerated: true } | { typesGenerated: false; reason: 'no-content-dir' }
	> {
		if (!fs.existsSync(contentPaths.contentDir)) {
			return { typesGenerated: false, reason: 'no-content-dir' };
		}

		events.push({ name: 'add', entry: contentPaths.config.url });

		const globResult = await glob('**', {
			cwd: fileURLToPath(contentPaths.contentDir),
			fs: {
				readdir: fs.readdir.bind(fs),
				readdirSync: fs.readdirSync.bind(fs),
			},
			onlyFiles: false,
			objectMode: true,
		});

		for (const entry of globResult) {
			const fullPath = path.join(fileURLToPath(contentPaths.contentDir), entry.path);
			const entryURL = pathToFileURL(fullPath);
			if (entryURL.href.startsWith(contentPaths.config.url.href)) continue;
			if (entry.dirent.isFile()) {
				events.push({ name: 'add', entry: entryURL });
			} else if (entry.dirent.isDirectory()) {
				events.push({ name: 'addDir', entry: entryURL });
			}
		}
		await runEvents();
		return { typesGenerated: true };
	}

	async function handleEvent(event: ContentEvent): Promise<{ shouldGenerateTypes: boolean }> {
		if (event.name === 'addDir' || event.name === 'unlinkDir') {
			const collection = normalizePath(
				path.relative(fileURLToPath(contentPaths.contentDir), fileURLToPath(event.entry)),
			);
			const collectionKey = JSON.stringify(collection);
			// If directory is multiple levels deep, it is not a collection. Ignore event.
			const isCollectionEvent = collection.split('/').length === 1;
			if (!isCollectionEvent) return { shouldGenerateTypes: false };

			switch (event.name) {
				case 'addDir':
					collectionEntryMap[collectionKey] = {
						type: 'unknown',
						entries: {},
					};
					logger.debug('content', `${cyan(collection)} collection added`);
					break;
				case 'unlinkDir':
					delete collectionEntryMap[collectionKey];
					break;
			}
			return { shouldGenerateTypes: true };
		}
		const fileType = getEntryType(
			fileURLToPath(event.entry),
			contentPaths,
			contentEntryExts,
			dataEntryExts,
		);
		if (fileType === 'ignored') {
			return { shouldGenerateTypes: false };
		}
		if (fileType === 'config') {
			await reloadContentConfigObserver({ fs, settings, viteServer });
			return { shouldGenerateTypes: true };
		}

		const { entry } = event;
		const { contentDir } = contentPaths;

		const collection = getEntryCollectionName({ entry, contentDir });
		if (collection === undefined) {
			logger.warn(
				'content',
				`${bold(
					normalizePath(
						path.relative(fileURLToPath(contentPaths.contentDir), fileURLToPath(event.entry)),
					),
				)} must live in a ${bold('content/...')} collection subdirectory.`,
			);
			return { shouldGenerateTypes: false };
		}

		if (fileType === 'data') {
			const id = getDataEntryId({ entry, contentDir, collection });
			const collectionKey = JSON.stringify(collection);
			const entryKey = JSON.stringify(id);

			switch (event.name) {
				case 'add':
					if (!(collectionKey in collectionEntryMap)) {
						collectionEntryMap[collectionKey] = { type: 'data', entries: {} };
					}
					const collectionInfo = collectionEntryMap[collectionKey];
					if (collectionInfo.type === 'content') {
						viteServer.hot.send({
							type: 'error',
							err: new AstroError({
								...AstroErrorData.MixedContentDataCollectionError,
								message: AstroErrorData.MixedContentDataCollectionError.message(collectionKey),
								location: { file: entry.pathname },
							}) as any,
						});
						return { shouldGenerateTypes: false };
					}
					if (!(entryKey in collectionEntryMap[collectionKey])) {
						collectionEntryMap[collectionKey] = {
							type: 'data',
							entries: { ...collectionInfo.entries, [entryKey]: {} },
						};
					}
					return { shouldGenerateTypes: true };
				case 'unlink':
					if (
						collectionKey in collectionEntryMap &&
						entryKey in collectionEntryMap[collectionKey].entries
					) {
						delete collectionEntryMap[collectionKey].entries[entryKey];
					}
					return { shouldGenerateTypes: true };
				case 'change':
					return { shouldGenerateTypes: false };
			}
		}

		const contentEntryType = contentEntryConfigByExt.get(path.extname(event.entry.pathname));
		if (!contentEntryType) return { shouldGenerateTypes: false };
		const { id, slug: generatedSlug } = getContentEntryIdAndSlug({
			entry,
			contentDir,
			collection,
		});

		const collectionKey = JSON.stringify(collection);
		if (!(collectionKey in collectionEntryMap)) {
			collectionEntryMap[collectionKey] = { type: 'content', entries: {} };
		}
		const collectionInfo = collectionEntryMap[collectionKey];
		if (collectionInfo.type === 'data') {
			viteServer.hot.send({
				type: 'error',
				err: new AstroError({
					...AstroErrorData.MixedContentDataCollectionError,
					message: AstroErrorData.MixedContentDataCollectionError.message(collectionKey),
					location: { file: entry.pathname },
				}) as any,
			});
			return { shouldGenerateTypes: false };
		}
		const entryKey = JSON.stringify(id);

		switch (event.name) {
			case 'add':
				const addedSlug = await getEntrySlug({
					generatedSlug,
					id,
					collection,
					fileUrl: event.entry,
					contentEntryType,
					fs,
				});
				if (!(entryKey in collectionEntryMap[collectionKey].entries)) {
					collectionEntryMap[collectionKey] = {
						type: 'content',
						entries: {
							...(collectionInfo.entries as Record<string, ContentEntryMetadata>),
							[entryKey]: { slug: addedSlug },
						},
					};
				}
				return { shouldGenerateTypes: true };
			case 'unlink':
				if (
					collectionKey in collectionEntryMap &&
					entryKey in collectionEntryMap[collectionKey].entries
				) {
					delete collectionEntryMap[collectionKey].entries[entryKey];
				}
				return { shouldGenerateTypes: true };
			case 'change':
				// User may modify `slug` in their frontmatter.
				// Only regen types if this change is detected.
				const changedSlug = await getEntrySlug({
					generatedSlug,
					id,
					collection,
					fileUrl: event.entry,
					contentEntryType,
					fs,
				});
				const entryMetadata = collectionInfo.entries[entryKey];
				if (entryMetadata?.slug !== changedSlug) {
					collectionInfo.entries[entryKey].slug = changedSlug;
					return { shouldGenerateTypes: true };
				}
				return { shouldGenerateTypes: false };
		}
	}

	function queueEvent(rawEvent: RawContentEvent) {
		const event = {
			entry: pathToFileURL(rawEvent.entry),
			name: rawEvent.name,
		};
		if (!event.entry.pathname.startsWith(contentPaths.contentDir.pathname)) return;

		events.push(event);

		debounceTimeout && clearTimeout(debounceTimeout);
		const runEventsSafe = async () => {
			try {
				await runEvents();
			} catch {
				// Prevent frontmatter errors from crashing the server. The errors
				// are still reported on page reflects as desired.
				// Errors still crash dev from *starting*.
			}
		};
		debounceTimeout = setTimeout(runEventsSafe, 50 /* debounce to batch chokidar events */);
	}

	async function runEvents() {
		const eventResponses = [];

		for (const event of events) {
			const response = await handleEvent(event);
			eventResponses.push(response);
		}

		events = [];
		const observable = contentConfigObserver.get();
		if (eventResponses.some((r) => r.shouldGenerateTypes)) {
			await writeContentFiles({
				fs,
				collectionEntryMap,
				contentPaths,
				typeTemplateContent,
				contentConfig: observable.status === 'loaded' ? observable.config : undefined,
				contentEntryTypes: settings.contentEntryTypes,
				viteServer,
				logger,
				settings,
			});
			invalidateVirtualMod(viteServer);
		}
	}
	return { init, queueEvent };
}

// The virtual module contains a lookup map from slugs to content imports.
// Invalidate whenever content types change.
function invalidateVirtualMod(viteServer: ViteDevServer) {
	const virtualMod = viteServer.moduleGraph.getModuleById('\0' + VIRTUAL_MODULE_ID);
	if (!virtualMod) return;

	viteServer.moduleGraph.invalidateModule(virtualMod);
}

/**
 * Takes the source (`from`) and destination (`to`) of a config path and
 * returns a normalized relative version:
 *  -   If is not relative, it adds `./` to the beginning.
 *  -   If it ends with `.ts`, it replaces it with `.js`.
 *  -   It adds `""` around the string.
 * @param from Config path source.
 * @param to Config path destination.
 * @returns Normalized config path.
 */
function normalizeConfigPath(from: string, to: string) {
	const configPath = path.relative(from, to).replace(/\.ts$/, '.js');
	// on windows `path.relative` will use backslashes, these must be replaced with forward slashes
	const normalizedPath = configPath.replaceAll('\\', '/');

	return `"${isRelativePath(configPath) ? '' : './'}${normalizedPath}"` as const;
}

const schemaCache = new Map<string, ZodSchema>();

async function getContentLayerSchema<T extends keyof ContentConfig['collections']>(
	collection: ContentConfig['collections'][T],
	collectionKey: T,
): Promise<ZodSchema | undefined> {
	const cached = schemaCache.get(collectionKey);
	if (cached) {
		return cached;
	}

	if (
		collection?.type === CONTENT_LAYER_TYPE &&
		typeof collection.loader === 'object' &&
		collection.loader.schema
	) {
		let schema = collection.loader.schema;
		if (typeof schema === 'function') {
			schema = await schema();
		}
		if (schema) {
			schemaCache.set(collectionKey, await schema);
			return schema;
		}
	}
}

async function typeForCollection<T extends keyof ContentConfig['collections']>(
	collection: ContentConfig['collections'][T] | undefined,
	collectionKey: T,
): Promise<string> {
	if (collection?.schema) {
		return `InferEntrySchema<${collectionKey}>`;
	}

	if (collection?.type === CONTENT_LAYER_TYPE) {
		const schema = await getContentLayerSchema(collection, collectionKey);
		if (schema) {
			try {
				const zodToTs = await import('zod-to-ts');
				const ast = zodToTs.zodToTs(schema);
				return zodToTs.printNode(ast.node);
			} catch (err: any) {
				// zod-to-ts is sad if we don't have TypeScript installed, but that's fine as we won't be needing types in that case
				if (err.message.includes("Cannot find package 'typescript'")) {
					return 'any';
				}
				throw err;
			}
		}
	}
	return 'any';
}

async function writeContentFiles({
	fs,
	contentPaths,
	collectionEntryMap,
	typeTemplateContent,
	contentEntryTypes,
	contentConfig,
	viteServer,
	logger,
	settings,
}: {
	fs: typeof fsMod;
	contentPaths: ContentPaths;
	collectionEntryMap: CollectionEntryMap;
	typeTemplateContent: string;
	contentEntryTypes: Pick<ContentEntryType, 'contentModuleTypes'>[];
	contentConfig?: ContentConfig;
	viteServer: Pick<ViteDevServer, 'hot'>;
	logger: Logger;
	settings: AstroSettings;
}) {
	let contentTypesStr = '';
	let dataTypesStr = '';

	const collectionSchemasDir = new URL(COLLECTIONS_DIR, settings.dotAstroDir);
	fs.mkdirSync(collectionSchemasDir, { recursive: true });

	for (const [collection, config] of Object.entries(contentConfig?.collections ?? {})) {
		collectionEntryMap[JSON.stringify(collection)] ??= {
			type: config.type,
			entries: {},
		};
	}

	let contentCollectionsMap: CollectionEntryMap = {};
	for (const collectionKey of Object.keys(collectionEntryMap).sort()) {
		const collectionConfig = contentConfig?.collections[JSON.parse(collectionKey)];
		const collection = collectionEntryMap[collectionKey];
		if (
			collectionConfig?.type &&
			collection.type !== 'unknown' &&
			collectionConfig.type !== CONTENT_LAYER_TYPE &&
			collection.type !== collectionConfig.type
		) {
			viteServer.hot.send({
				type: 'error',
				err: new AstroError({
					...AstroErrorData.ContentCollectionTypeMismatchError,
					message: AstroErrorData.ContentCollectionTypeMismatchError.message(
						collectionKey,
						collection.type,
						collectionConfig.type,
					),
					hint:
						collection.type === 'data'
							? "Try adding `type: 'data'` to your collection config."
							: undefined,
					location: {
						file: '' /** required for error overlay `hot` messages */,
					},
				}) as any,
			});
			return;
		}
		const resolvedType =
			collection.type === 'unknown'
				? // Add empty / unknown collections to the data type map by default
					// This ensures `getCollection('empty-collection')` doesn't raise a type error
					(collectionConfig?.type ?? 'data')
				: collection.type;

		const collectionEntryKeys = Object.keys(collection.entries).sort();
		const dataType = await typeForCollection(collectionConfig, collectionKey);
		switch (resolvedType) {
			case 'content':
				if (collectionEntryKeys.length === 0) {
					contentTypesStr += `${collectionKey}: Record<string, {\n  id: string;\n  slug: string;\n  body: string;\n  collection: ${collectionKey};\n  data: ${dataType};\n  render(): Render[".md"];\n}>;\n`;
					break;
				}
				contentTypesStr += `${collectionKey}: {\n`;
				for (const entryKey of collectionEntryKeys) {
					const entryMetadata = collection.entries[entryKey];
					const renderType = `{ render(): Render[${JSON.stringify(
						path.extname(JSON.parse(entryKey)),
					)}] }`;

					const slugType = JSON.stringify(entryMetadata.slug);
					contentTypesStr += `${entryKey}: {\n	id: ${entryKey};\n  slug: ${slugType};\n  body: string;\n  collection: ${collectionKey};\n  data: ${dataType}\n} & ${renderType};\n`;
				}
				contentTypesStr += `};\n`;
				break;
			case CONTENT_LAYER_TYPE:
				const legacyTypes = (collectionConfig as any)?._legacy
					? 'render(): Render[".md"];\n  slug: string;\n  body: string;\n'
					: 'body?: string;\n';
				dataTypesStr += `${collectionKey}: Record<string, {\n  id: string;\n  ${legacyTypes}  collection: ${collectionKey};\n  data: ${dataType};\n  rendered?: RenderedContent;\n  filePath?: string;\n}>;\n`;
				break;
			case 'data':
				if (collectionEntryKeys.length === 0) {
					dataTypesStr += `${collectionKey}: Record<string, {\n  id: string;\n  collection: ${collectionKey};\n  data: ${dataType};\n}>;\n`;
				} else {
					dataTypesStr += `${collectionKey}: {\n`;
					for (const entryKey of collectionEntryKeys) {
						dataTypesStr += `${entryKey}: {\n	id: ${entryKey};\n  collection: ${collectionKey};\n  data: ${dataType}\n};\n`;
					}
					dataTypesStr += `};\n`;
				}

				if (collectionConfig?.schema) {
					await generateJSONSchema(
						fs,
						collectionConfig,
						collectionKey,
						collectionSchemasDir,
						logger,
					);
				}
				break;
		}

		if (
			settings.config.experimental.contentIntellisense &&
			collectionConfig &&
			(collectionConfig.schema || (await getContentLayerSchema(collectionConfig, collectionKey)))
		) {
			await generateJSONSchema(fs, collectionConfig, collectionKey, collectionSchemasDir, logger);

			contentCollectionsMap[collectionKey] = collection;
		}
	}

	if (settings.config.experimental.contentIntellisense) {
		let contentCollectionManifest: {
			collections: { hasSchema: boolean; name: string }[];
			entries: Record<string, string>;
		} = {
			collections: [],
			entries: {},
		};
		Object.entries(contentCollectionsMap).forEach(([collectionKey, collection]) => {
			const collectionConfig = contentConfig?.collections[JSON.parse(collectionKey)];
			const key = JSON.parse(collectionKey);

			contentCollectionManifest.collections.push({
				hasSchema: Boolean(collectionConfig?.schema || schemaCache.has(collectionKey)),
				name: key,
			});

			Object.keys(collection.entries).forEach((entryKey) => {
				const entryPath = new URL(
					JSON.parse(entryKey),
					contentPaths.contentDir + `${key}/`,
				).toString();

				// Save entry path in lower case to avoid case sensitivity issues between Windows and Unix
				contentCollectionManifest.entries[entryPath.toLowerCase()] = key;
			});
		});

		await fs.promises.writeFile(
			new URL('./collections.json', collectionSchemasDir),
			JSON.stringify(contentCollectionManifest, null, 2),
		);
	}

	const configPathRelativeToCacheDir = normalizeConfigPath(
		settings.dotAstroDir.pathname,
		contentPaths.config.url.pathname,
	);

	for (const contentEntryType of contentEntryTypes) {
		if (contentEntryType.contentModuleTypes) {
			typeTemplateContent = contentEntryType.contentModuleTypes + '\n' + typeTemplateContent;
		}
	}
	typeTemplateContent = typeTemplateContent.replace('// @@CONTENT_ENTRY_MAP@@', contentTypesStr);
	typeTemplateContent = typeTemplateContent.replace('// @@DATA_ENTRY_MAP@@', dataTypesStr);
	typeTemplateContent = typeTemplateContent.replace(
		"'@@CONTENT_CONFIG_TYPE@@'",
		contentConfig ? `typeof import(${configPathRelativeToCacheDir})` : 'never',
	);

	// If it's the first time, we inject types the usual way. sync() will handle creating files and references. If it's not the first time, we just override the dts content
	if (settings.injectedTypes.some((t) => t.filename === CONTENT_TYPES_FILE)) {
		await fs.promises.writeFile(
			new URL(CONTENT_TYPES_FILE, settings.dotAstroDir),
			typeTemplateContent,
			'utf-8',
		);
	} else {
		settings.injectedTypes.push({
			filename: CONTENT_TYPES_FILE,
			content: typeTemplateContent,
		});
	}
}

async function generateJSONSchema(
	fsMod: typeof import('node:fs'),
	collectionConfig: CollectionConfig,
	collectionKey: string,
	collectionSchemasDir: URL,
	logger: Logger,
) {
	let zodSchemaForJson =
		typeof collectionConfig.schema === 'function'
			? collectionConfig.schema({ image: () => z.string() })
			: collectionConfig.schema;

	if (!zodSchemaForJson && collectionConfig.type === CONTENT_LAYER_TYPE) {
		zodSchemaForJson = await getContentLayerSchema(collectionConfig, collectionKey);
	}

	if (zodSchemaForJson instanceof z.ZodObject) {
		zodSchemaForJson = zodSchemaForJson.extend({
			$schema: z.string().optional(),
		});
	}
	try {
		await fsMod.promises.writeFile(
			new URL(`./${collectionKey.replace(/"/g, '')}.schema.json`, collectionSchemasDir),
			JSON.stringify(
				zodToJsonSchema(zodSchemaForJson, {
					name: collectionKey.replace(/"/g, ''),
					markdownDescription: true,
					errorMessages: true,
					// Fix for https://github.com/StefanTerdell/zod-to-json-schema/issues/110
					dateStrategy: ['format:date-time', 'format:date', 'integer'],
				}),
				null,
				2,
			),
		);
	} catch (err) {
		// This should error gracefully and not crash the dev server
		logger.warn(
			'content',
			`An error was encountered while creating the JSON schema for the ${collectionKey} collection. Proceeding without it. Error: ${err}`,
		);
	}
}<|MERGE_RESOLUTION|>--- conflicted
+++ resolved
@@ -6,11 +6,6 @@
 import { type ViteDevServer, normalizePath } from 'vite';
 import { type ZodSchema, z } from 'zod';
 import { zodToJsonSchema } from 'zod-to-json-schema';
-<<<<<<< HEAD
-import { printNode, zodToTs } from 'zod-to-ts';
-=======
-import type { AstroSettings, ContentEntryType } from '../@types/astro.js';
->>>>>>> d2b399d6
 import { AstroError } from '../core/errors/errors.js';
 import { AstroErrorData } from '../core/errors/index.js';
 import type { Logger } from '../core/logger/core.js';
