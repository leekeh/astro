--- conflicted
+++ resolved
@@ -1,13 +1,7 @@
-<<<<<<< HEAD
 import type { SSRManifest, SSRManifestI18n } from '../core/app/types.js';
-import { ROUTE_TYPE_HEADER } from '../core/constants.js';
+import { REROUTE_DIRECTIVE_HEADER, ROUTE_TYPE_HEADER } from '../core/constants.js';
 import type { MiddlewareHandler } from '../types/public/common.js';
 import type { APIContext } from '../types/public/context.js';
-=======
-import type { APIContext, MiddlewareHandler, SSRManifest } from '../@types/astro.js';
-import type { SSRManifestI18n } from '../core/app/types.js';
-import { REROUTE_DIRECTIVE_HEADER, ROUTE_TYPE_HEADER } from '../core/constants.js';
->>>>>>> 6eac6ba7
 import {
 	type MiddlewarePayload,
 	normalizeTheLocale,
