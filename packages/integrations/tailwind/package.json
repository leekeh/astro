{
  "name": "@astrojs/tailwind",
  "description": "Use Tailwind CSS to style your Astro site",
  "version": "5.1.2",
  "type": "module",
  "types": "./dist/index.d.ts",
  "author": "withastro",
  "license": "MIT",
  "repository": {
    "type": "git",
    "url": "https://github.com/withastro/astro.git",
    "directory": "packages/integrations/tailwind"
  },
  "keywords": [
    "astro-integration",
    "withastro",
    "css",
    "tailwindcss"
  ],
  "bugs": "https://github.com/withastro/astro/issues",
  "homepage": "https://docs.astro.build/en/guides/integrations-guide/tailwind/",
  "exports": {
    ".": "./dist/index.js",
    "./base.css": "./base.css",
    "./package.json": "./package.json"
  },
  "files": [
    "dist",
    "base.css"
  ],
  "scripts": {
    "build": "astro-scripts build \"src/**/*.ts\" && tsc",
    "build:ci": "astro-scripts build \"src/**/*.ts\"",
    "dev": "astro-scripts dev \"src/**/*.ts\"",
    "test": "astro-scripts test \"test/**/*.test.js\""
  },
  "dependencies": {
    "autoprefixer": "^10.4.20",
    "postcss": "^8.4.47",
    "postcss-load-config": "^4.0.2"
  },
  "devDependencies": {
    "astro": "workspace:*",
    "astro-scripts": "workspace:*",
<<<<<<< HEAD
    "tailwindcss": "^3.4.13",
    "vite": "6.0.0-beta.2"
=======
    "tailwindcss": "^3.4.14",
    "vite": "^5.4.9"
>>>>>>> d2b399d6
  },
  "peerDependencies": {
    "astro": "^3.0.0 || ^4.0.0 || ^5.0.0-beta.0",
    "tailwindcss": "^3.0.24"
  },
  "publishConfig": {
    "provenance": true
  }
}<|MERGE_RESOLUTION|>--- conflicted
+++ resolved
@@ -42,13 +42,8 @@
   "devDependencies": {
     "astro": "workspace:*",
     "astro-scripts": "workspace:*",
-<<<<<<< HEAD
-    "tailwindcss": "^3.4.13",
+    "tailwindcss": "^3.4.14",
     "vite": "6.0.0-beta.2"
-=======
-    "tailwindcss": "^3.4.14",
-    "vite": "^5.4.9"
->>>>>>> d2b399d6
   },
   "peerDependencies": {
     "astro": "^3.0.0 || ^4.0.0 || ^5.0.0-beta.0",
