import { EventEmitter } from 'node:events';
import { loadFixture as baseLoadFixture } from '@astrojs/test-utils';
import httpMocks from 'node-mocks-http';

process.env.ASTRO_NODE_AUTOSTART = 'disabled';
process.env.ASTRO_NODE_LOGGING = 'disabled';
/**
 * @typedef {import('../../../astro/test/test-utils').Fixture} Fixture
 */

export function loadFixture(inlineConfig) {
	if (!inlineConfig?.root) throw new Error("Must provide { root: './fixtures/...' }");

	// resolve the relative root (i.e. "./fixtures/tailwindcss") to a full filepath
	// without this, the main `loadFixture` helper will resolve relative to `packages/astro/test`
	return baseLoadFixture({
		...inlineConfig,
		root: new URL(inlineConfig.root, import.meta.url).toString(),
	});
}

export function createRequestAndResponse(reqOptions) {
<<<<<<< HEAD
	// biome-ignore lint/style/useConst: <explanation>
	let req = httpMocks.createRequest(reqOptions);

	// biome-ignore lint/style/useConst: <explanation>
	let res = httpMocks.createResponse({
=======
	const req = httpMocks.createRequest(reqOptions);

	const res = httpMocks.createResponse({
>>>>>>> 31c7767e
		eventEmitter: EventEmitter,
		req,
	});

<<<<<<< HEAD
	// biome-ignore lint/style/useConst: <explanation>
	let done = toPromise(res);

	// Get the response as text
	const text = async () => {
		// biome-ignore lint/style/useConst: <explanation>
		let chunks = await done;
=======
	const done = toPromise(res);

	// Get the response as text
	const text = async () => {
		const chunks = await done;
>>>>>>> 31c7767e
		return buffersToString(chunks);
	};

	return { req, res, done, text };
}

export function toPromise(res) {
	return new Promise((resolve) => {
		// node-mocks-http doesn't correctly handle non-Buffer typed arrays,
		// so override the write method to fix it.
		const write = res.write;
		res.write = function (data, encoding) {
			if (ArrayBuffer.isView(data) && !Buffer.isBuffer(data)) {
				// biome-ignore lint/style/noParameterAssign: <explanation>
				data = Buffer.from(data.buffer);
			}
			return write.call(this, data, encoding);
		};
		res.on('end', () => {
<<<<<<< HEAD
			// biome-ignore lint/style/useConst: <explanation>
			let chunks = res._getChunks();
=======
			const chunks = res._getChunks();
>>>>>>> 31c7767e
			resolve(chunks);
		});
	});
}

export function buffersToString(buffers) {
<<<<<<< HEAD
	// biome-ignore lint/style/useConst: <explanation>
	let decoder = new TextDecoder();
=======
	const decoder = new TextDecoder();
>>>>>>> 31c7767e
	let str = '';
	for (const buffer of buffers) {
		str += decoder.decode(buffer);
	}
	return str;
}

export function waitServerListen(server) {
	return new Promise((resolve, reject) => {
		function onListen() {
			server.off('error', onError);
			resolve();
		}
		function onError(error) {
			server.off('listening', onListen);
			reject(error);
		}
		server.once('listening', onListen);
		server.once('error', onError);
	});
}<|MERGE_RESOLUTION|>--- conflicted
+++ resolved
@@ -20,36 +20,18 @@
 }
 
 export function createRequestAndResponse(reqOptions) {
-<<<<<<< HEAD
-	// biome-ignore lint/style/useConst: <explanation>
-	let req = httpMocks.createRequest(reqOptions);
-
-	// biome-ignore lint/style/useConst: <explanation>
-	let res = httpMocks.createResponse({
-=======
 	const req = httpMocks.createRequest(reqOptions);
 
 	const res = httpMocks.createResponse({
->>>>>>> 31c7767e
 		eventEmitter: EventEmitter,
 		req,
 	});
 
-<<<<<<< HEAD
-	// biome-ignore lint/style/useConst: <explanation>
-	let done = toPromise(res);
-
-	// Get the response as text
-	const text = async () => {
-		// biome-ignore lint/style/useConst: <explanation>
-		let chunks = await done;
-=======
 	const done = toPromise(res);
 
 	// Get the response as text
 	const text = async () => {
 		const chunks = await done;
->>>>>>> 31c7767e
 		return buffersToString(chunks);
 	};
 
@@ -69,24 +51,14 @@
 			return write.call(this, data, encoding);
 		};
 		res.on('end', () => {
-<<<<<<< HEAD
-			// biome-ignore lint/style/useConst: <explanation>
-			let chunks = res._getChunks();
-=======
 			const chunks = res._getChunks();
->>>>>>> 31c7767e
 			resolve(chunks);
 		});
 	});
 }
 
 export function buffersToString(buffers) {
-<<<<<<< HEAD
-	// biome-ignore lint/style/useConst: <explanation>
-	let decoder = new TextDecoder();
-=======
 	const decoder = new TextDecoder();
->>>>>>> 31c7767e
 	let str = '';
 	for (const buffer of buffers) {
 		str += decoder.decode(buffer);
