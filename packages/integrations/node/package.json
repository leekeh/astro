{
  "name": "@astrojs/node",
<<<<<<< HEAD
  "description": "Deploy your site to a Node.js server",
  "version": "9.0.0-alpha.1",
  "type": "module",
  "types": "./dist/index.d.ts",
  "author": "withastro",
  "license": "MIT",
  "repository": {
    "type": "git",
    "url": "https://github.com/withastro/astro.git",
    "directory": "packages/integrations/node"
  },
  "keywords": [
    "withastro",
    "astro-adapter"
  ],
  "bugs": "https://github.com/withastro/astro/issues",
  "homepage": "https://docs.astro.build/en/guides/integrations-guide/node/",
  "exports": {
    ".": "./dist/index.js",
    "./server.js": "./dist/server.js",
    "./preview.js": "./dist/preview.js",
    "./package.json": "./package.json"
  },
  "files": [
    "dist"
  ],
  "scripts": {
    "build": "astro-scripts build \"src/**/*.ts\" && tsc",
    "build:ci": "astro-scripts build \"src/**/*.ts\"",
    "dev": "astro-scripts dev \"src/**/*.ts\"",
    "test": "astro-scripts test \"test/**/*.test.js\""
  },
  "dependencies": {
    "send": "^0.18.0",
    "server-destroy": "^1.0.1"
  },
  "peerDependencies": {
    "astro": "^5.0.0-alpha.0"
  },
  "devDependencies": {
    "@types/node": "^18.17.8",
    "@types/send": "^0.17.4",
    "@types/server-destroy": "^1.0.4",
    "astro": "workspace:*",
    "astro-scripts": "workspace:*",
    "cheerio": "1.0.0",
    "express": "^4.19.2",
    "node-mocks-http": "^1.15.1"
  },
  "publishConfig": {
    "provenance": true
  }
=======
  "version": "0.0.0",
  "private": true,
  "keywords": [],
  "dont_remove": "This is a placeholder for the sake of the docs smoke test"
>>>>>>> cd542109
}<|MERGE_RESOLUTION|>--- conflicted
+++ resolved
@@ -1,62 +1,7 @@
 {
   "name": "@astrojs/node",
-<<<<<<< HEAD
-  "description": "Deploy your site to a Node.js server",
-  "version": "9.0.0-alpha.1",
-  "type": "module",
-  "types": "./dist/index.d.ts",
-  "author": "withastro",
-  "license": "MIT",
-  "repository": {
-    "type": "git",
-    "url": "https://github.com/withastro/astro.git",
-    "directory": "packages/integrations/node"
-  },
-  "keywords": [
-    "withastro",
-    "astro-adapter"
-  ],
-  "bugs": "https://github.com/withastro/astro/issues",
-  "homepage": "https://docs.astro.build/en/guides/integrations-guide/node/",
-  "exports": {
-    ".": "./dist/index.js",
-    "./server.js": "./dist/server.js",
-    "./preview.js": "./dist/preview.js",
-    "./package.json": "./package.json"
-  },
-  "files": [
-    "dist"
-  ],
-  "scripts": {
-    "build": "astro-scripts build \"src/**/*.ts\" && tsc",
-    "build:ci": "astro-scripts build \"src/**/*.ts\"",
-    "dev": "astro-scripts dev \"src/**/*.ts\"",
-    "test": "astro-scripts test \"test/**/*.test.js\""
-  },
-  "dependencies": {
-    "send": "^0.18.0",
-    "server-destroy": "^1.0.1"
-  },
-  "peerDependencies": {
-    "astro": "^5.0.0-alpha.0"
-  },
-  "devDependencies": {
-    "@types/node": "^18.17.8",
-    "@types/send": "^0.17.4",
-    "@types/server-destroy": "^1.0.4",
-    "astro": "workspace:*",
-    "astro-scripts": "workspace:*",
-    "cheerio": "1.0.0",
-    "express": "^4.19.2",
-    "node-mocks-http": "^1.15.1"
-  },
-  "publishConfig": {
-    "provenance": true
-  }
-=======
   "version": "0.0.0",
   "private": true,
   "keywords": [],
   "dont_remove": "This is a placeholder for the sake of the docs smoke test"
->>>>>>> cd542109
 }