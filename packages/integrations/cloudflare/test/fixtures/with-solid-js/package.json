{
  "name": "@test/astro-cloudflare-with-solid-js",
  "version": "0.0.0",
  "private": true,
  "dependencies": {
    "@astrojs/cloudflare": "workspace:*",
    "@astrojs/solid-js": "^4.4.2",
<<<<<<< HEAD
    "astro": "^5.0.0-alpha.8",
    "solid-js": "^1.9.1"
=======
    "astro": "^4.16.8",
    "solid-js": "^1.9.3"
>>>>>>> de435909
  }
}<|MERGE_RESOLUTION|>--- conflicted
+++ resolved
@@ -5,12 +5,7 @@
   "dependencies": {
     "@astrojs/cloudflare": "workspace:*",
     "@astrojs/solid-js": "^4.4.2",
-<<<<<<< HEAD
     "astro": "^5.0.0-alpha.8",
-    "solid-js": "^1.9.1"
-=======
-    "astro": "^4.16.8",
     "solid-js": "^1.9.3"
->>>>>>> de435909
   }
 }