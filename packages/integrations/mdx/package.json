--- conflicted
+++ resolved
@@ -39,12 +39,7 @@
     "acorn": "^8.12.1",
     "es-module-lexer": "^1.5.4",
     "estree-util-visit": "^2.0.0",
-<<<<<<< HEAD
-    "hast-util-to-html": "^9.0.2",
-=======
-    "gray-matter": "^4.0.3",
     "hast-util-to-html": "^9.0.3",
->>>>>>> 12dae50c
     "kleur": "^4.1.5",
     "rehype-raw": "^7.0.0",
     "remark-gfm": "^4.0.0",
