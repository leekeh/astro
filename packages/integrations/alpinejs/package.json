--- conflicted
+++ resolved
@@ -41,11 +41,7 @@
     "@playwright/test": "1.48.2",
     "astro": "workspace:*",
     "astro-scripts": "workspace:*",
-<<<<<<< HEAD
     "vite": "6.0.0-beta.2"
-=======
-    "vite": "^5.4.10"
->>>>>>> 5f7bf49d
   },
   "publishConfig": {
     "provenance": true
